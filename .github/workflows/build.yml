--- conflicted
+++ resolved
@@ -6,14 +6,6 @@
   build:
     name: Build mathlib
     runs-on: ubuntu-latest
-<<<<<<< HEAD
-    strategy:
-      matrix:
-        lean_version:
-          - leanprover-community/lean:3.6.0
-      fail-fast: false
-=======
->>>>>>> d8d09271
     steps:
       - uses: actions/checkout@v2
 

/-
Copyright (c) 2014 Jeremy Avigad. All rights reserved.
Released under Apache 2.0 license as described in the file LICENSE.
Authors: Jeremy Avigad, Leonardo de Moura, Floris van Doorn, Amelia Livingston
-/

import algebra.group
import tactic.norm_cast

/-!
# Properties and homomorphisms of semirings and rings

This file proves simple properties of semirings, rings and domains and their unit groups. It also
defines homomorphisms of semirings and rings, both unbundled (e.g. `is_semiring_hom f`)
and bundled (e.g. `ring_hom a β`, a.k.a. `α →+* β`). The unbundled ones are deprecated
and the plan is to slowly remove them from mathlib.

## Main definitions

is_semiring_hom (deprecated), is_ring_hom (deprecated), ring_hom, nonzero_comm_semiring,
nonzero_comm_ring, domain

## Notations

→+* for bundled ring homs (also use for semiring homs)

## Implementation notes

There's a coercion from bundled homs to fun, and the canonical
notation is to use the bundled hom as a function via this coercion.

There is no `semiring_hom` -- the idea is that `ring_hom` is used.
The constructor for a `ring_hom` between semirings needs a proof of `map_zero`, `map_one` and
`map_add` as well as `map_mul`; a separate constructor `ring_hom.mk'` will construct ring homs
between rings from monoid homs given only a proof that addition is preserved.

## Tags

is_ring_hom, is_semiring_hom, ring_hom, semiring_hom, semiring, comm_semiring, ring, comm_ring,
domain, integral_domain, nonzero_comm_semiring, nonzero_comm_ring, units
-/
universes u v w
variable {α : Type u}

section
variable [semiring α]

theorem mul_two (n : α) : n * 2 = n + n :=
(left_distrib n 1 1).trans (by simp)

theorem bit0_eq_two_mul (n : α) : bit0 n = 2 * n :=
(two_mul _).symm

variable (α)

/-- Either zero and one are nonequal in a semiring, or the semiring is the zero ring. -/
lemma zero_ne_one_or_forall_eq_0 : (0 : α) ≠ 1 ∨ (∀a:α, a = 0) :=
by haveI := classical.dec;
   refine not_or_of_imp (λ h a, _); simpa using congr_arg ((*) a) h.symm

/-- If zero equals one in a semiring, the semiring is the zero ring. -/
lemma eq_zero_of_zero_eq_one (h : (0 : α) = 1) : (∀a:α, a = 0) :=
(zero_ne_one_or_forall_eq_0 α).neg_resolve_left h

/-- If zero equals one in a semiring, all elements of that semiring are equal. -/
theorem subsingleton_of_zero_eq_one (h : (0 : α) = 1) : subsingleton α :=
⟨λa b, by rw [eq_zero_of_zero_eq_one α h a, eq_zero_of_zero_eq_one α h b]⟩

end

namespace units
variables [ring α] {a b : α}

/-- Each element of the group of units of a ring has an additive inverse. -/
instance : has_neg (units α) := ⟨λu, ⟨-↑u, -↑u⁻¹, by simp, by simp⟩ ⟩

/-- Representing an element of a ring's unit group as an element of the ring commutes with
    mapping this element to its additive inverse. -/
@[simp] protected theorem coe_neg (u : units α) : (↑-u : α) = -u := rfl

/-- Mapping an element of a ring's unit group to its inverse commutes with mapping this element
    to its additive inverse. -/
@[simp] protected theorem neg_inv (u : units α) : (-u)⁻¹ = -u⁻¹ := rfl

/-- An element of a ring's unit group equals the additive inverse of its additive inverse. -/
@[simp] protected theorem neg_neg (u : units α) : - -u = u :=
units.ext $ neg_neg _

/-- Multiplication of elements of a ring's unit group commutes with mapping the first
    argument to its additive inverse. -/
@[simp] protected theorem neg_mul (u₁ u₂ : units α) : -u₁ * u₂ = -(u₁ * u₂) :=
units.ext $ neg_mul_eq_neg_mul_symm _ _

/-- Multiplication of elements of a ring's unit group commutes with mapping the second argument
    to its additive inverse. -/
@[simp] protected theorem mul_neg (u₁ u₂ : units α) : u₁ * -u₂ = -(u₁ * u₂) :=
units.ext $ (neg_mul_eq_mul_neg _ _).symm

/-- Multiplication of the additive inverses of two elements of a ring's unit group equals
    multiplication of the two original elements. -/
@[simp] protected theorem neg_mul_neg (u₁ u₂ : units α) : -u₁ * -u₂ = u₁ * u₂ := by simp

/-- The additive inverse of an element of a ring's unit group equals the additive inverse of
    one times the original element. -/
protected theorem neg_eq_neg_one_mul (u : units α) : -u = -1 * u := by simp

end units

instance [semiring α] : semiring (with_zero α) :=
{ left_distrib := λ a b c, begin
    cases a with a, {refl},
    cases b with b; cases c with c; try {refl},
    exact congr_arg some (left_distrib _ _ _)
  end,
  right_distrib := λ a b c, begin
    cases c with c,
    { change (a + b) * 0 = a * 0 + b * 0, simp },
    cases a with a; cases b with b; try {refl},
    exact congr_arg some (right_distrib _ _ _)
  end,
  ..with_zero.add_comm_monoid,
  ..with_zero.mul_zero_class,
  ..with_zero.monoid }

attribute [refl] dvd_refl
attribute [trans] dvd.trans

/-- Predicate for semiring homomorphisms (deprecated -- use the bundled `ring_hom` version). -/
class is_semiring_hom {α : Type u} {β : Type v} [semiring α] [semiring β] (f : α → β) : Prop :=
(map_zero : f 0 = 0)
(map_one : f 1 = 1)
(map_add : ∀ {x y}, f (x + y) = f x + f y)
(map_mul : ∀ {x y}, f (x * y) = f x * f y)

namespace is_semiring_hom

variables {β : Type v} [semiring α] [semiring β]
variables (f : α → β) [is_semiring_hom f] {x y : α}

/-- The identity map is a semiring homomorphism. -/
instance id : is_semiring_hom (@id α) := by refine {..}; intros; refl

/-- The composition of two semiring homomorphisms is a semiring homomorphism. -/
instance comp {γ} [semiring γ] (g : β → γ) [is_semiring_hom g] :
  is_semiring_hom (g ∘ f) :=
{ map_zero := by simp [map_zero f]; exact map_zero g,
  map_one := by simp [map_one f]; exact map_one g,
  map_add := λ x y, by simp [map_add f]; rw map_add g; refl,
  map_mul := λ x y, by simp [map_mul f]; rw map_mul g; refl }

/-- A semiring homomorphism is an additive monoid homomorphism. -/
instance : is_add_monoid_hom f :=
{ ..‹is_semiring_hom f› }

/-- A semiring homomorphism is a monoid homomorphism. -/
instance : is_monoid_hom f :=
{ ..‹is_semiring_hom f› }

end is_semiring_hom

section
  variables [ring α] (a b c d e : α)

/-- An element of a ring multiplied by the additive inverse of one is the element's additive
    inverse. -/
  lemma mul_neg_one (a : α) : a * -1 = -a := by simp

/-- The additive inverse of one multiplied by an element of a ring is the element's additive
    inverse. -/
  lemma neg_one_mul (a : α) : -1 * a = -a := by simp

/-- An iff statement following from right distributivity in rings and the definition
    of subtraction. -/
  theorem mul_add_eq_mul_add_iff_sub_mul_add_eq : a * e + c = b * e + d ↔ (a - b) * e + c = d :=
  calc
    a * e + c = b * e + d ↔ a * e + c = d + b * e : by simp
      ... ↔ a * e + c - b * e = d : iff.intro (λ h, begin simp [h] end) (λ h,
                                                    begin simp [h.symm] end)
      ... ↔ (a - b) * e + c = d   : begin simp [@sub_eq_add_neg α, @right_distrib α] end

/-- A simplification of one side of an equation exploiting right distributivity in rings
    and the definition of subtraction. -/
  theorem sub_mul_add_eq_of_mul_add_eq_mul_add : a * e + c = b * e + d → (a - b) * e + c = d :=
  assume h,
  calc
    (a - b) * e + c = (a * e + c) - b * e : begin simp [@sub_eq_add_neg α, @right_distrib α] end
                ... = d                   : begin rw h, simp [@add_sub_cancel α] end

/-- If the product of two elements of a ring is nonzero, both elements are nonzero. -/
  theorem ne_zero_and_ne_zero_of_mul_ne_zero {a b : α} (h : a * b ≠ 0) : a ≠ 0 ∧ b ≠ 0 :=
  begin
    split,
    { intro ha, apply h, simp [ha] },
    { intro hb, apply h, simp [hb] }
  end

end

/-- Given an element a of a commutative semiring, there exists another element whose product
    with zero equals a iff a equals zero. -/
@[simp] lemma zero_dvd_iff [comm_semiring α] {a : α} : 0 ∣ a ↔ a = 0 :=
⟨eq_zero_of_zero_dvd, λ h, by rw h⟩

section comm_ring
  variable [comm_ring α]

/-- Representation of a difference of two squares in a commutative ring as a product. -/
  theorem mul_self_sub_mul_self (a b : α) : a * a - b * b = (a + b) * (a - b) :=
  by rw [add_mul, mul_sub, mul_sub, mul_comm a b, sub_add_sub_cancel]

/-- An element a of a commutative ring divides the additive inverse of an element b iff a
    divides b. -/
  @[simp] lemma dvd_neg (a b : α) : (a ∣ -b) ↔ (a ∣ b) :=
  ⟨dvd_of_dvd_neg, dvd_neg_of_dvd⟩

/-- The additive inverse of an element a of a commutative ring divides another element b iff a
    divides b. -/
  @[simp] lemma neg_dvd (a b : α) : (-a ∣ b) ↔ (a ∣ b) :=
  ⟨dvd_of_neg_dvd, neg_dvd_of_dvd⟩

/-- If an element a divides another element c in a commutative ring, a divides the sum of another
    element b with c iff a divides b. -/
  theorem dvd_add_left {a b c : α} (h : a ∣ c) : a ∣ b + c ↔ a ∣ b :=
  (dvd_add_iff_left h).symm

/-- If an element a divides another element b in a commutative ring, a divides the sum of b and
    another element c iff a divides c. -/
  theorem dvd_add_right {a b c : α} (h : a ∣ b) : a ∣ b + c ↔ a ∣ c :=
  (dvd_add_iff_right h).symm

/-- An element a divides the sum a + b if and only if a divides b.-/
@[simp] lemma dvd_add_self_left {a b : α} :
  a ∣ a + b ↔ a ∣ b :=
dvd_add_right (dvd_refl a)

/-- An element a divides the sum b + a if and only if a divides b.-/
@[simp] lemma dvd_add_self_right {a b : α} :
  a ∣ b + a ↔ a ∣ b :=
dvd_add_left (dvd_refl a)

/-- Vieta's formula for a quadratic equation, relating the coefficients of the polynomial with
  its roots. This particular version states that if we have a root `x` of a monic quadratic
  polynomial, then there is another root `y` such that `x + y` is negative the `a_1` coefficient
  and `x * y` is the `a_0` coefficient. -/
lemma Vieta_formula_quadratic {b c x : α} (h : x * x - b * x + c = 0) :
  ∃ y : α, y * y - b * y + c = 0 ∧ x + y = b ∧ x * y = c :=
begin
  have : c = b * x - x * x, { apply eq_of_sub_eq_zero, simpa using h },
  use b - x, simp [left_distrib, mul_comm, this],
end

end comm_ring

/-- Predicate for ring homomorphisms (deprecated -- use the bundled `ring_hom` version). -/
class is_ring_hom {α : Type u} {β : Type v} [ring α] [ring β] (f : α → β) : Prop :=
(map_one : f 1 = 1)
(map_mul : ∀ {x y}, f (x * y) = f x * f y)
(map_add : ∀ {x y}, f (x + y) = f x + f y)

namespace is_ring_hom

variables {β : Type v} [ring α] [ring β]

/-- A map of rings that is a semiring homomorphism is also a ring homomorphism. -/
lemma of_semiring (f : α → β) [H : is_semiring_hom f] : is_ring_hom f := {..H}

variables (f : α → β) [is_ring_hom f] {x y : α}

/-- Ring homomorphisms map zero to zero. -/
lemma map_zero : f 0 = 0 :=
calc f 0 = f (0 + 0) - f 0 : by rw [map_add f]; simp
     ... = 0 : by simp

/-- Ring homomorphisms preserve additive inverses. -/
lemma map_neg : f (-x) = -f x :=
calc f (-x) = f (-x + x) - f x : by rw [map_add f]; simp
        ... = -f x : by simp [map_zero f]

/-- Ring homomorphisms preserve subtraction. -/
lemma map_sub : f (x - y) = f x - f y :=
by simp [map_add f, map_neg f]

/-- The identity map is a ring homomorphism. -/
instance id : is_ring_hom (@id α) := by refine {..}; intros; refl

/-- The composition of two ring homomorphisms is a ring homomorphism. -/
instance comp {γ} [ring γ] (g : β → γ) [is_ring_hom g] :
  is_ring_hom (g ∘ f) :=
{ map_add := λ x y, by simp [map_add f]; rw map_add g; refl,
  map_mul := λ x y, by simp [map_mul f]; rw map_mul g; refl,
  map_one := by simp [map_one f]; exact map_one g }

/-- A ring homomorphism is also a semiring homomorphism. -/
instance : is_semiring_hom f :=
{ map_zero := map_zero f, ..‹is_ring_hom f› }

instance : is_add_group_hom f := { }

end is_ring_hom

set_option old_structure_cmd true

/-- Bundled semiring homomorphisms; use this for bundled ring homomorphisms too. -/
structure ring_hom (α : Type*) (β : Type*) [semiring α] [semiring β]
  extends monoid_hom α β, add_monoid_hom α β

infixr ` →+* `:25 := ring_hom

instance {α : Type*} {β : Type*} [semiring α] [semiring β] : has_coe_to_fun (α →+* β) :=
⟨_, ring_hom.to_fun⟩

instance {α : Type*} {β : Type*} [semiring α] [semiring β] : has_coe (α →+* β) (α →* β) :=
⟨ring_hom.to_monoid_hom⟩

instance {α : Type*} {β : Type*} [semiring α] [semiring β] : has_coe (α →+* β) (α →+ β) :=
⟨ring_hom.to_add_monoid_hom⟩

@[squash_cast] lemma coe_monoid_hom {α : Type*} {β : Type*} [semiring α] [semiring β] (f : α →+* β) (a : α) :
  ((f : α →* β) : α → β) a = (f : α → β) a := rfl
@[squash_cast] lemma coe_add_monoid_hom {α : Type*} {β : Type*} [semiring α] [semiring β] (f : α →+* β) (a : α) :
  ((f : α →+ β) : α → β) a = (f : α → β) a := rfl

namespace ring_hom

variables {β : Type v} {γ : Type w} [semiring α] [semiring β] [semiring γ]

/-- Interpret `f : α → β` with `is_semiring_hom f` as a ring homomorphism. -/
def of (f : α → β) [is_semiring_hom f] : α →+* β :=
{ to_fun := f,
  .. monoid_hom.of f,
  .. add_monoid_hom.of f }

@[simp] lemma coe_of (f : α → β) [is_semiring_hom f] : ⇑(of f) = f := rfl

variables (f : α →+* β) {x y : α}

theorem coe_inj ⦃f g : α →+* β⦄ (h : (f : α → β) = g) : f = g :=
by cases f; cases g; cases h; refl

@[extensionality] theorem ext ⦃f g : α →+* β⦄ (h : ∀ x, f x = g x) : f = g :=
coe_inj (funext h)

theorem ext_iff {f g : α →+* β} : f = g ↔ ∀ x, f x = g x :=
⟨λ h x, h ▸ rfl, λ h, ext h⟩

/-- Ring homomorphisms map zero to zero. -/
@[simp] lemma map_zero (f : α →+* β) : f 0 = 0 := f.map_zero'

/-- Ring homomorphisms map one to one. -/
@[simp] lemma map_one (f : α →+* β) : f 1 = 1 := f.map_one'

/-- Ring homomorphisms preserve addition. -/
@[simp] lemma map_add (f : α →+* β) (a b : α) : f (a + b) = f a + f b := f.map_add' a b

/-- Ring homomorphisms preserve multiplication. -/
@[simp] lemma map_mul (f : α →+* β) (a b : α) : f (a * b) = f a * f b := f.map_mul' a b

instance {α : Type*} {β : Type*} [semiring α] [semiring β] (f : α →+* β) :
  is_semiring_hom f :=
{ map_zero := f.map_zero,
  map_one := f.map_one,
  map_add := f.map_add,
  map_mul := f.map_mul }

instance {α γ} [ring α] [ring γ] (g : α →+* γ) : is_ring_hom g :=
is_ring_hom.of_semiring g

/-- The identity ring homomorphism from a semiring to itself. -/
def id (α : Type*) [semiring α] : α →+* α :=
by refine {to_fun := id, ..}; intros; refl

/-- Composition of ring homomorphisms is a ring homomorphism. -/
def comp (hnp : β →+* γ) (hmn : α →+* β) : α →+* γ :=
{ to_fun := hnp ∘ hmn,
  map_zero' := by simp,
  map_one' := by simp,
  map_add' := λ x y, by simp,
  map_mul' := λ x y, by simp}

<<<<<<< HEAD
@[simp] lemma comp_apply {γ} [semiring γ] (g : β →+* γ) (f : α →+* β) {x : α} : g.comp f x = g (f x) := rfl

/-- Composition of semiring homomorphisms is associative. -/
lemma comp_assoc {γ} {δ} [semiring γ] [semiring δ] (f : α →+* β) (g : β →+* γ) (h : γ →+* δ) :
  (h.comp g).comp f = h.comp (g.comp f) := rfl
=======
@[simp] lemma coe_comp (hnp : β →+* γ) (hmn : α →+* β) : (hnp.comp hmn : α → γ) = hnp ∘ hmn := rfl
>>>>>>> f92e8124

/-- Ring homomorphisms preserve additive inverse. -/
@[simp] theorem map_neg {α β} [ring α] [ring β] (f : α →+* β) (x : α) : f (-x) = -(f x) :=
eq_neg_of_add_eq_zero $ by rw [←f.map_add, neg_add_self, f.map_zero]

/-- Ring homomorphisms preserve subtraction. -/
@[simp] theorem map_sub {α β} [ring α] [ring β] (f : α →+* β) (x y : α) :
  f (x - y) = (f x) - (f y) := by simp

/-- A ring homomorphism is injective iff its kernel is trivial. -/
theorem injective_iff {α β} [ring α] [ring β] (f : α →+* β) :
  function.injective f ↔ (∀ a, f a = 0 → a = 0) :=
add_monoid_hom.injective_iff f.to_add_monoid_hom

/-- Makes a ring homomorphism from a monoid homomorphism of rings which preserves addition. -/
def mk' {γ} [ring γ] (f : α →* γ) (map_add : ∀ a b : α, f (a + b) = f a + f b) : α →+* γ :=
{ to_fun := f,
  map_zero' := add_self_iff_eq_zero.1 $ by rw [←map_add, add_zero],
  map_one' := f.map_one,
  map_mul' := f.map_mul,
  map_add' := map_add }

end ring_hom

/-- Predicate for commutative semirings in which zero does not equal one. -/
class nonzero_comm_semiring (α : Type*) extends comm_semiring α, zero_ne_one_class α

/-- Predicate for commutative rings in which zero does not equal one. -/
class nonzero_comm_ring (α : Type*) extends comm_ring α, zero_ne_one_class α

/-- A nonzero commutative ring is a nonzero commutative semiring. -/
instance nonzero_comm_ring.to_nonzero_comm_semiring {α : Type*} [I : nonzero_comm_ring α] :
  nonzero_comm_semiring α :=
{ zero_ne_one := by convert zero_ne_one,
  ..show comm_semiring α, by apply_instance }

/-- An integral domain is a nonzero commutative ring. -/
instance integral_domain.to_nonzero_comm_ring (α : Type*) [id : integral_domain α] :
  nonzero_comm_ring α :=
{ ..id }

/-- An element of the unit group of a nonzero commutative semiring represented as an element
    of the semiring is nonzero. -/
lemma units.coe_ne_zero [nonzero_comm_semiring α] (u : units α) : (u : α) ≠ 0 :=
λ h : u.1 = 0, by simpa [h, zero_ne_one] using u.3

/-- Makes a nonzero commutative ring from a commutative ring containing at least two distinct
    elements. -/
def nonzero_comm_ring.of_ne [comm_ring α] {x y : α} (h : x ≠ y) : nonzero_comm_ring α :=
{ one := 1,
  zero := 0,
  zero_ne_one := λ h01, h $ by rw [← one_mul x, ← one_mul y, ← h01, zero_mul, zero_mul],
  ..show comm_ring α, by apply_instance }

/-- Makes a nonzero commutative semiring from a commutative semiring containing at least two
    distinct elements. -/
def nonzero_comm_semiring.of_ne [comm_semiring α] {x y : α} (h : x ≠ y) : nonzero_comm_semiring α :=
{ one := 1,
  zero := 0,
  zero_ne_one := λ h01, h $ by rw [← one_mul x, ← one_mul y, ← h01, zero_mul, zero_mul],
  ..show comm_semiring α, by apply_instance }

/-- this is needed for compatibility between Lean 3.4.2 and Lean 3.5.0c -/
def has_div_of_division_ring [division_ring α] : has_div α := division_ring_has_div

/-- A domain is a ring with no zero divisors, i.e. satisfying
  the condition `a * b = 0 ↔ a = 0 ∨ b = 0`. Alternatively, a domain
  is an integral domain without assuming commutativity of multiplication. -/
class domain (α : Type u) extends ring α, no_zero_divisors α, zero_ne_one_class α

section domain
  variable [domain α]

/-- Simplification theorems for the definition of a domain. -/
  @[simp] theorem mul_eq_zero {a b : α} : a * b = 0 ↔ a = 0 ∨ b = 0 :=
  ⟨eq_zero_or_eq_zero_of_mul_eq_zero, λo,
    or.elim o (λh, by rw h; apply zero_mul) (λh, by rw h; apply mul_zero)⟩

  @[simp] theorem zero_eq_mul {a b : α} : 0 = a * b ↔ a = 0 ∨ b = 0 :=
  by rw [eq_comm, mul_eq_zero]

  lemma mul_self_eq_zero {α} [domain α] {x : α} : x * x = 0 ↔ x = 0 := by simp
  lemma zero_eq_mul_self {α} [domain α] {x : α} : 0 = x * x ↔ x = 0 := by simp

/-- The product of two nonzero elements of a domain is nonzero. -/
  theorem mul_ne_zero' {a b : α} (h₁ : a ≠ 0) (h₂ : b ≠ 0) : a * b ≠ 0 :=
  λ h, or.elim (eq_zero_or_eq_zero_of_mul_eq_zero h) h₁ h₂

/-- Right multiplication by a nonzero element in a domain is injective. -/
  theorem domain.mul_right_inj {a b c : α} (ha : a ≠ 0) : b * a = c * a ↔ b = c :=
  by rw [← sub_eq_zero, ← mul_sub_right_distrib, mul_eq_zero];
     simp [ha]; exact sub_eq_zero

/-- Left multiplication by a nonzero element in a domain is injective. -/
  theorem domain.mul_left_inj {a b c : α} (ha : a ≠ 0) : a * b = a * c ↔ b = c :=
  by rw [← sub_eq_zero, ← mul_sub_left_distrib, mul_eq_zero];
     simp [ha]; exact sub_eq_zero

/-- An element of a domain fixed by right multiplication by an element other than one must
    be zero. -/
  theorem eq_zero_of_mul_eq_self_right' {a b : α} (h₁ : b ≠ 1) (h₂ : a * b = a) : a = 0 :=
  by apply (mul_eq_zero.1 _).resolve_right (sub_ne_zero.2 h₁);
     rw [mul_sub_left_distrib, mul_one, sub_eq_zero, h₂]

/-- An element of a domain fixed by left multiplication by an element other than one must
    be zero. -/
  theorem eq_zero_of_mul_eq_self_left' {a b : α} (h₁ : b ≠ 1) (h₂ : b * a = a) : a = 0 :=
  by apply (mul_eq_zero.1 _).resolve_left (sub_ne_zero.2 h₁);
     rw [mul_sub_right_distrib, one_mul, sub_eq_zero, h₂]

/-- For elements a, b of a domain, if a*b is nonzero, so is b*a. -/
  theorem mul_ne_zero_comm' {a b : α} (h : a * b ≠ 0) : b * a ≠ 0 :=
  mul_ne_zero' (ne_zero_of_mul_ne_zero_left h) (ne_zero_of_mul_ne_zero_right h)

end domain

/- integral domains -/

section
  variables [s : integral_domain α] (a b c d e : α)
  include s

/-- An integral domain is a domain. -/
  instance integral_domain.to_domain : domain α := {..s}

/-- Right multiplcation by a nonzero element of an integral domain is injective. -/
  theorem eq_of_mul_eq_mul_right_of_ne_zero {a b c : α} (ha : a ≠ 0) (h : b * a = c * a) : b = c :=
  have b * a - c * a = 0, by simp [h],
  have (b - c) * a = 0, by rw [mul_sub_right_distrib, this],
  have b - c = 0, from (eq_zero_or_eq_zero_of_mul_eq_zero this).resolve_right ha,
  eq_of_sub_eq_zero this

/-- Left multiplication by a nonzero element of an integral domain is injective. -/
  theorem eq_of_mul_eq_mul_left_of_ne_zero {a b c : α} (ha : a ≠ 0) (h : a * b = a * c) : b = c :=
  have a * b - a * c = 0, by simp [h],
  have a * (b - c) = 0, by rw [mul_sub_left_distrib, this],
  have b - c = 0, from (eq_zero_or_eq_zero_of_mul_eq_zero this).resolve_left ha,
  eq_of_sub_eq_zero this

/-- Given two elements b, c of an integral domain and a nonzero element a, a*b divides a*c iff
    b divides c. -/
  theorem mul_dvd_mul_iff_left {a b c : α} (ha : a ≠ 0) : a * b ∣ a * c ↔ b ∣ c :=
  exists_congr $ λ d, by rw [mul_assoc, domain.mul_left_inj ha]

/-- Given two elements a, b of an integral domain and a nonzero element c, a*c divides b*c iff
    a divides b. -/
  theorem mul_dvd_mul_iff_right {a b c : α} (hc : c ≠ 0) : a * c ∣ b * c ↔ a ∣ b :=
  exists_congr $ λ d, by rw [mul_right_comm, domain.mul_right_inj hc]

/-- In the unit group of an integral domain, a unit is its own inverse iff the unit is one or
    one's additive inverse. -/
  lemma units.inv_eq_self_iff (u : units α) : u⁻¹ = u ↔ u = 1 ∨ u = -1 :=
  by conv {to_lhs, rw [inv_eq_iff_mul_eq_one, ← mul_one (1 : units α), units.ext_iff, units.coe_mul,
    units.coe_mul, mul_self_eq_mul_self_iff, ← units.ext_iff, ← units.coe_neg, ← units.ext_iff] }

end

/- units in various rings -/

namespace units

section comm_semiring
variables [comm_semiring α] (a b : α) (u : units α)

/-- Elements of the unit group of a commutative semiring represented as elements of the semiring
    divide any element of the semiring. -/
@[simp] lemma coe_dvd : ↑u ∣ a := ⟨↑u⁻¹ * a, by simp⟩

/-- In a commutative semiring, an element a divides an element b iff a divides all
    associates of b. -/
@[simp] lemma dvd_coe_mul : a ∣ b * u ↔ a ∣ b :=
iff.intro
  (assume ⟨c, eq⟩, ⟨c * ↑u⁻¹, by rw [← mul_assoc, ← eq, units.mul_inv_cancel_right]⟩)
  (assume ⟨c, eq⟩, eq.symm ▸ dvd_mul_of_dvd_left (dvd_mul_right _ _) _)

/-- An element of a commutative semiring divides a unit iff the element divides one. -/
@[simp] lemma dvd_coe : a ∣ ↑u ↔ a ∣ 1 :=
suffices a ∣ 1 * ↑u ↔ a ∣ 1, by simpa,
dvd_coe_mul _ _ _

/-- In a commutative semiring, an element a divides an element b iff all associates of a divide b.-/
@[simp] lemma coe_mul_dvd : a * u ∣ b ↔ a ∣ b :=
iff.intro
  (assume ⟨c, eq⟩, ⟨c * ↑u, eq.symm ▸ by ac_refl⟩)
  (assume h, suffices a * ↑u ∣ b * 1, by simpa, mul_dvd_mul h (coe_dvd _ _))

end comm_semiring

section domain
variables [domain α]

/-- Every unit in a domain is nonzero. -/
@[simp] theorem ne_zero : ∀(u : units α), (↑u : α) ≠ 0
| ⟨u, v, (huv : 0 * v = 1), hvu⟩ rfl := by simpa using huv

end domain

end units<|MERGE_RESOLUTION|>--- conflicted
+++ resolved
@@ -377,15 +377,13 @@
   map_add' := λ x y, by simp,
   map_mul' := λ x y, by simp}
 
-<<<<<<< HEAD
 @[simp] lemma comp_apply {γ} [semiring γ] (g : β →+* γ) (f : α →+* β) {x : α} : g.comp f x = g (f x) := rfl
 
 /-- Composition of semiring homomorphisms is associative. -/
 lemma comp_assoc {γ} {δ} [semiring γ] [semiring δ] (f : α →+* β) (g : β →+* γ) (h : γ →+* δ) :
   (h.comp g).comp f = h.comp (g.comp f) := rfl
-=======
+
 @[simp] lemma coe_comp (hnp : β →+* γ) (hmn : α →+* β) : (hnp.comp hmn : α → γ) = hnp ∘ hmn := rfl
->>>>>>> f92e8124
 
 /-- Ring homomorphisms preserve additive inverse. -/
 @[simp] theorem map_neg {α β} [ring α] [ring β] (f : α →+* β) (x : α) : f (-x) = -(f x) :=

--- conflicted
+++ resolved
@@ -177,13 +177,10 @@
 lemma div_add' (a b c : α) (hc : c ≠ 0) :
   a / c + b = (a + b * c) / c :=
 by rwa [add_comm, add_div', add_comm]
-<<<<<<< HEAD
-=======
 
 lemma div_sub' (a b c : α) (hc : c ≠ 0) :
   a / c - b = (a - c * b) / c :=
 by simpa using div_sub_div a b hc one_ne_zero
->>>>>>> d8d09271
 
 end
 
